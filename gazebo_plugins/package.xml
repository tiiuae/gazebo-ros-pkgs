<package>
  <name>gazebo_plugins</name>
<<<<<<< HEAD
  <version>2.4.5</version>
=======
  <version>2.3.6</version>
>>>>>>> b4e9f4e0
  <description>
    Robot-independent Gazebo plugins for sensors, motors and dynamic reconfigurable components.
  </description>

  <maintainer email="hsu@osrfoundation.org">John Hsu</maintainer>

  <license>BSD</license>

  <url type="website">http://gazebosim.org/wiki/Tutorials#ROS_Integration</url>
  <url type="bugtracker">https://github.com/ros-simulation/gazebo_ros_pkgs/issues</url>
  <url type="repository">https://github.com/ros-simulation/gazebo_ros_pkgs</url>

  <author>John Hsu</author>

  <buildtool_depend>catkin</buildtool_depend>

  <build_depend>gazebo</build_depend>
  <build_depend>gazebo_msgs</build_depend>
  <build_depend>geometry_msgs</build_depend>
  <build_depend>sensor_msgs</build_depend>
  <build_depend>trajectory_msgs</build_depend>
  <build_depend>std_srvs</build_depend>
  <build_depend>roscpp</build_depend>
  <build_depend>rospy</build_depend>
  <build_depend>nodelet</build_depend>
  <build_depend>angles</build_depend>
  <build_depend>nav_msgs</build_depend>
  <build_depend>urdf</build_depend>
  <build_depend>tf</build_depend>
  <build_depend>tf2_ros</build_depend>
  <build_depend>dynamic_reconfigure</build_depend>
  <build_depend>driver_base</build_depend>
  <build_depend>rosgraph_msgs</build_depend>
  <build_depend>image_transport</build_depend>
  <build_depend>rosconsole</build_depend>
  <build_depend>message_generation</build_depend>
  <build_depend>cv_bridge</build_depend>
  <build_depend>polled_camera</build_depend>
  <build_depend>diagnostic_updater</build_depend>
  <build_depend>camera_info_manager</build_depend>

  <run_depend>gazebo</run_depend>
  <run_depend>gazebo_msgs</run_depend>
  <run_depend>gazebo_ros</run_depend>
  <run_depend>geometry_msgs</run_depend>
  <run_depend>sensor_msgs</run_depend>
  <run_depend>trajectory_msgs</run_depend>
  <run_depend>std_srvs</run_depend>
  <run_depend>roscpp</run_depend>
  <run_depend>rospy</run_depend>
  <run_depend>nodelet</run_depend>
  <run_depend>angles</run_depend>
  <run_depend>nav_msgs</run_depend>
  <run_depend>urdf</run_depend>
  <run_depend>tf</run_depend>
  <run_depend>tf2_ros</run_depend>
  <run_depend>dynamic_reconfigure</run_depend>
  <run_depend>driver_base</run_depend>
  <run_depend>rosgraph_msgs</run_depend>
  <run_depend>image_transport</run_depend>
  <run_depend>rosconsole</run_depend>
  <run_depend>message_generation</run_depend>
  <run_depend>cv_bridge</run_depend>
  <run_depend>polled_camera</run_depend>
  <run_depend>camera_info_manager</run_depend>

</package><|MERGE_RESOLUTION|>--- conflicted
+++ resolved
@@ -1,10 +1,6 @@
 <package>
   <name>gazebo_plugins</name>
-<<<<<<< HEAD
   <version>2.4.5</version>
-=======
-  <version>2.3.6</version>
->>>>>>> b4e9f4e0
   <description>
     Robot-independent Gazebo plugins for sensors, motors and dynamic reconfigurable components.
   </description>
