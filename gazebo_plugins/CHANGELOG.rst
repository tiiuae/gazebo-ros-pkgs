--- conflicted
+++ resolved
@@ -2,12 +2,9 @@
 Changelog for package gazebo_plugins
 ^^^^^^^^^^^^^^^^^^^^^^^^^^^^^^^^^^^^
 
-<<<<<<< HEAD
-2.4.0 (2013-10-14)
+2.4.0-2 (2013-11-13)
 ------------------
-=======
-2.3.4 (2013-11-13)
-------------------
+* rerelease because sdformat became libsdformat, but we also based change on 2.3.4 in hydro-devel.
 * Simplify ``gazebo_plugins/CMakeLists.txt``
   Replace ``cxx_flags`` and ``ld_flags`` variables with simpler cmake macros
   and eliminate unnecessary references to ``SDFormat_LIBRARIES``, since
@@ -18,7 +15,9 @@
   undeclared dependency on automatically generated dynamic
   reconfigure files (GazeboRosCameraConfig.h for example). This
   commit declares several of those dependencies.
->>>>>>> df5dd371
+
+2.4.0 (2013-10-14)
+------------------
 
 2.3.3 (2013-10-10)
 ------------------
